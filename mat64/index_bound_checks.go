--- conflicted
+++ resolved
@@ -38,7 +38,34 @@
 	m.mat.Data[r*m.mat.Stride+c] = v
 }
 
-<<<<<<< HEAD
+func (m *Vector) At(r, c int) float64 {
+	if c != 0 {
+		panic(ErrColAccess)
+	}
+	return m.at(r)
+}
+
+func (m *Vector) at(r int) float64 {
+	if r < 0 || r >= m.n {
+		panic(ErrRowAccess)
+	}
+	return m.mat.Data[r*m.mat.Inc]
+}
+
+func (m *Vector) Set(r, c int, v float64) {
+	if c != 0 {
+		panic(ErrColAccess)
+	}
+	m.set(r, v)
+}
+
+func (m *Vector) set(r int, v float64) {
+	if r < 0 || r >= m.n {
+		panic(ErrRowAccess)
+	}
+	m.mat.Data[r*m.mat.Inc] = v
+}
+
 // At returns the element at row r and column c.
 func (t *Triangular) At(r, c int) float64 {
 	return t.at(r, c)
@@ -83,32 +110,4 @@
 		panic("mat64: triangular set out of bounds")
 	}
 	t.mat.Data[r*t.mat.Stride+c] = v
-=======
-func (m *Vector) At(r, c int) float64 {
-	if c != 0 {
-		panic(ErrColAccess)
-	}
-	return m.at(r)
-}
-
-func (m *Vector) at(r int) float64 {
-	if r < 0 || r >= m.n {
-		panic(ErrRowAccess)
-	}
-	return m.mat.Data[r*m.mat.Inc]
-}
-
-func (m *Vector) Set(r, c int, v float64) {
-	if c != 0 {
-		panic(ErrColAccess)
-	}
-	m.set(r, v)
-}
-
-func (m *Vector) set(r int, v float64) {
-	if r < 0 || r >= m.n {
-		panic(ErrRowAccess)
-	}
-	m.mat.Data[r*m.mat.Inc] = v
->>>>>>> ee3b184c
 }